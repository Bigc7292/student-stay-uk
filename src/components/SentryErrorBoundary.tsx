--- conflicted
+++ resolved
@@ -1,15 +1,9 @@
-<<<<<<< HEAD
-=======
 
 import React from 'react';
 import * as Sentry from '@sentry/react';
 import { AlertTriangle, RefreshCw, Home, Bug } from 'lucide-react';
->>>>>>> 8bedd4c5
 import { Button } from '@/components/ui/button';
 import { Card, CardContent, CardHeader, CardTitle } from '@/components/ui/card';
-import * as Sentry from '@sentry/browser';
-import { AlertTriangle, Bug, Home, RefreshCw } from 'lucide-react';
-import React from 'react';
 
 interface ErrorFallbackProps {
   error: Error;
@@ -95,8 +89,7 @@
             </p>
             <p className="mt-1">
               You can also try going back to the{' '}
-              <button
-                type="button"
+              <button 
                 onClick={handleGoHome}
                 className="text-blue-600 hover:text-blue-800 underline"
               >
@@ -125,39 +118,6 @@
   );
 };
 
-<<<<<<< HEAD
-// Create React Error Boundary with Sentry integration
-interface ErrorBoundaryState {
-  hasError: boolean;
-  error?: Error;
-  eventId?: string;
-}
-
-class SentryErrorBoundary extends React.Component<
-  { children: React.ReactNode },
-  ErrorBoundaryState
-> {
-  constructor(props: { children: React.ReactNode }) {
-    super(props);
-    this.state = { hasError: false };
-  }
-
-  static getDerivedStateFromError(error: Error): ErrorBoundaryState {
-    return { hasError: true, error };
-  }
-
-  componentDidCatch(error: Error, errorInfo: React.ErrorInfo) {
-    // Send to Sentry if available
-    try {
-      const eventId = Sentry.captureException(error, {
-        contexts: {
-          react: {
-            componentStack: errorInfo.componentStack
-          }
-        },
-        tags: {
-          errorBoundary: true
-=======
 // Create Sentry Error Boundary with custom fallback
 const SentryErrorBoundary = Sentry.withErrorBoundary(
   ({ children }: { children: React.ReactNode }) => <>{children}</>,
@@ -183,30 +143,10 @@
         data: {
           error: (error as Error).message,
           componentStack: (errorInfo as any).componentStack
->>>>>>> 8bedd4c5
         }
       });
-      this.setState({ eventId });
-    } catch (sentryError) {
-      console.error('Failed to send error to Sentry:', sentryError);
     }
-
-    console.error('Error caught by boundary:', error, errorInfo);
   }
-
-  render() {
-    if (this.state.hasError && this.state.error) {
-      return (
-        <ErrorFallback
-          error={this.state.error}
-          eventId={this.state.eventId}
-          resetError={() => this.setState({ hasError: false, error: undefined, eventId: undefined })}
-        />
-      );
-    }
-
-    return this.props.children;
-  }
-}
+);
 
 export default SentryErrorBoundary;