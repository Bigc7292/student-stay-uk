
<<<<<<< HEAD
import type {
    PropertySearchFilters,
    PropertyServiceInterface,
    PropertyServiceStatus,
    StandardProperty
} from './core/PropertyServiceInterface';
=======
import { spareRoomService } from './spareRoomService';
import { rightmoveService } from './rightmoveService';
import { gumtreeService } from './gumtreeService';
import { openRentService } from './openRentService';

export interface SearchParams {
  location: string;
  maxPrice: number;
  minPrice: number;
  bedrooms: number;
  furnished: boolean;
  billsIncluded: boolean;
  availableFrom: string;
  radius: number;
}
>>>>>>> 8bedd4c5

// Define a simple Property type here since the external one doesn't exist
export interface Property {
  id: string | number;
  title: string;
  price: number;
  location: string;
  features: string[];
  amenities: string[];
  images: string[];
  available: boolean;
  qualityScore: number;
  studentSuitability: number;
}

interface PropertyService {
  searchProperties: (params: SearchParams) => Promise<Property[]>;
  getServiceInfo: () => { name: string; isConfigured: boolean };
}

export class PropertyServiceManager {
  private services: PropertyService[];

  constructor() {
    this.services = [
      spareRoomService,
      rightmoveService,
      gumtreeService,
      openRentService
    ];
  }

  public async searchAllServices(params: SearchParams): Promise<Property[]> {
    const results: Property[] = [];
    const promises = this.services.map(async (service) => {
      try {
        const serviceResults = await service.searchProperties(params);
        return serviceResults;
      } catch (error) {
        console.warn(`Service ${service.getServiceInfo().name} failed:`, error);
        return [];
      }
    });

<<<<<<< HEAD
      switch (name) {
        case 'zoopla':
          const { realPropertyService } = await import('./realPropertyService');
          service = realPropertyService;
          break;
        case 'openrent':
          const { realPropertyService: openRentService } = await import('./realPropertyService');
          service = openRentService;
          break;
        case 'spareroom':
          const { spareRoomService } = await import('./spareRoomService');
          service = spareRoomService;
          break;
        case 'rightmove':
          const { rightmoveService } = await import('./rightmoveService');
          service = rightmoveService;
          break;
        case 'gumtree':
          const { gumtreeService } = await import('./gumtreeService');
          service = gumtreeService;
          break;
        case 'onthemarket':
          const { onTheMarketService } = await import('./onTheMarketService');
          service = onTheMarketService;
          break;
        case 'zooplacheerio':
          const { zooplaCheerioService } = await import('./zooplaCheerioService');
          service = zooplaCheerioService;
          break;
      }
=======
    const allResults = await Promise.all(promises);
    allResults.forEach(serviceResults => {
      results.push(...serviceResults);
    });
>>>>>>> 8bedd4c5

    return results;
  }

  public async searchProperties(params: any): Promise<{ properties: Property[]; summary: any }> {
    const properties = await this.searchAllServices(params);
    return {
      properties,
      summary: {
        total: properties.length,
        sourceBreakdown: {
          spareroom: properties.filter(p => p.id.toString().includes('spare')).length,
          rightmove: properties.filter(p => p.id.toString().includes('right')).length,
          gumtree: properties.filter(p => p.id.toString().includes('gum')).length,
          openrent: properties.filter(p => p.id.toString().includes('open')).length
        }
      }
    };
  }

  getAvailableServices() {
    return this.services.map(service => service.getServiceInfo());
  }
}

<<<<<<< HEAD
// Export singleton instance
export const propertyServiceManager = new PropertyServiceManager();
export { PropertyServiceManager };
=======
export const propertyServiceManager = new PropertyServiceManager();
>>>>>>> 8bedd4c5
<|MERGE_RESOLUTION|>--- conflicted
+++ resolved
@@ -1,12 +1,4 @@
 
-<<<<<<< HEAD
-import type {
-    PropertySearchFilters,
-    PropertyServiceInterface,
-    PropertyServiceStatus,
-    StandardProperty
-} from './core/PropertyServiceInterface';
-=======
 import { spareRoomService } from './spareRoomService';
 import { rightmoveService } from './rightmoveService';
 import { gumtreeService } from './gumtreeService';
@@ -22,7 +14,6 @@
   availableFrom: string;
   radius: number;
 }
->>>>>>> 8bedd4c5
 
 // Define a simple Property type here since the external one doesn't exist
 export interface Property {
@@ -67,43 +58,10 @@
       }
     });
 
-<<<<<<< HEAD
-      switch (name) {
-        case 'zoopla':
-          const { realPropertyService } = await import('./realPropertyService');
-          service = realPropertyService;
-          break;
-        case 'openrent':
-          const { realPropertyService: openRentService } = await import('./realPropertyService');
-          service = openRentService;
-          break;
-        case 'spareroom':
-          const { spareRoomService } = await import('./spareRoomService');
-          service = spareRoomService;
-          break;
-        case 'rightmove':
-          const { rightmoveService } = await import('./rightmoveService');
-          service = rightmoveService;
-          break;
-        case 'gumtree':
-          const { gumtreeService } = await import('./gumtreeService');
-          service = gumtreeService;
-          break;
-        case 'onthemarket':
-          const { onTheMarketService } = await import('./onTheMarketService');
-          service = onTheMarketService;
-          break;
-        case 'zooplacheerio':
-          const { zooplaCheerioService } = await import('./zooplaCheerioService');
-          service = zooplaCheerioService;
-          break;
-      }
-=======
     const allResults = await Promise.all(promises);
     allResults.forEach(serviceResults => {
       results.push(...serviceResults);
     });
->>>>>>> 8bedd4c5
 
     return results;
   }
@@ -129,10 +87,4 @@
   }
 }
 
-<<<<<<< HEAD
-// Export singleton instance
-export const propertyServiceManager = new PropertyServiceManager();
-export { PropertyServiceManager };
-=======
-export const propertyServiceManager = new PropertyServiceManager();
->>>>>>> 8bedd4c5
+export const propertyServiceManager = new PropertyServiceManager();