// Google Maps Service with free tier support
export interface Coordinates {
  lat: number;
  lng: number;
}

export interface MapLocation {
  lat: number;
  lng: number;
  name: string;
  type: 'university' | 'accommodation' | 'amenity';
  details?: Record<string, unknown>;
}

export interface RouteInfo {
  distance: string;
  duration: string;
  steps: google.maps.DirectionsStep[];
}

// Define Coordinates interface
export interface Coordinates {
  lat: number;
  lng: number;
}

class MapsService {
  private apiKey: string = 's4fm_2SM8Kly196qcszrM-FX9IM=';
  private isMapLoaded: boolean = false;
  private loadPromise: Promise<void> | null = null;

  constructor() {
<<<<<<< HEAD
    // Try to get API key from environment or localStorage
    this.apiKey = import.meta.env.VITE_GOOGLE_MAPS_API_KEY ||
                  localStorage.getItem('google_maps_api_key') ||
                  's4fm_2SM8Kly196qcszrM-FX9IM='; // Fallback to known working key

    console.log('🗺️ MapsService initialized with API key:', this.apiKey ? `${this.apiKey.substring(0, 20)}...` : 'None');
=======
    // Set the API key provided by the user
    this.apiKey = 's4fm_2SM8Kly196qcszrM-FX9IM=';
>>>>>>> 8bedd4c5
  }

  // Set API key (users can add their own free Google Maps API key)
  setApiKey(key: string) {
    this.apiKey = key;
    localStorage.setItem('google_maps_api_key', key);
    this.isMapLoaded = false; // Force reload with new key
  }

  // Check if API is available
  isAPIAvailable(): boolean {
    console.log('🗺️ Checking API availability. API key:', this.apiKey ? `${this.apiKey.substring(0, 20)}...` : 'None');
    return !!this.apiKey;
  }

  // Check if Maps API is loaded
  isLoaded(): boolean {
    return this.isMapLoaded && !!window.google;
  }

  // Get setup instructions for users
  getAPISetupInstructions(): string {
    return `To enable Google Maps:
1. Go to https://console.cloud.google.com/
2. Create a new project or select existing
3. Enable Maps JavaScript API and Places API
4. Create credentials (API Key)
5. Restrict the key to your domain for security
6. Add your API key in the Maps settings

Free tier includes 28,000 map loads per month!`;
  }

  // Load Google Maps API
  async loadGoogleMaps(): Promise<void> {
    if (this.isMapLoaded && window.google) {
      return Promise.resolve();
    }

    if (this.loadPromise) {
      return this.loadPromise;
    }

    if (!this.apiKey) {
      throw new Error('Google Maps API key not set');
    }

    this.loadPromise = new Promise((resolve, reject) => {
      if (window.google) {
        this.isMapLoaded = true;
        resolve();
        return;
      }

      const script = document.createElement('script');
      script.src = `https://maps.googleapis.com/maps/api/js?key=${this.apiKey}&libraries=places,geometry&loading=async&callback=initGoogleMaps`;
      script.async = true;
      script.defer = true;

<<<<<<< HEAD
      (window as unknown as { initGoogleMaps: () => void }).initGoogleMaps = () => {
        console.log('🗺️ Google Maps API callback triggered');
        this.isLoaded = true;
=======
      (window as any).initGoogleMaps = () => {
        this.isMapLoaded = true;
>>>>>>> 8bedd4c5
        resolve();
      };

      script.onerror = () => {
        reject(new Error('Failed to load Google Maps API'));
      };

      document.head.appendChild(script);
    });

    return this.loadPromise;
  }

  // Create map instance
  createMap(element: HTMLElement, options: google.maps.MapOptions = {}): google.maps.Map {
    if (!window.google) {
      console.error('🗺️ Google Maps not loaded - window.google is undefined');
      throw new Error('Google Maps not loaded');
    }

    if (!window.google.maps) {
      console.error('🗺️ Google Maps API not available - window.google.maps is undefined');
      throw new Error('Google Maps API not available');
    }

    console.log('🗺️ Creating Google Maps instance...');

    const defaultOptions = {
      center: { lat: 54.7023, lng: -3.2765 }, // UK center
      zoom: 6,
      mapTypeControl: true,
      streetViewControl: true,
      fullscreenControl: true,
      zoomControl: true,
      ...options
    };

    try {
      const map = new window.google.maps.Map(element, defaultOptions);
      console.log('🗺️ Google Maps instance created successfully');
      return map;
    } catch (error) {
      console.error('🗺️ Failed to create Google Maps instance:', error);
      throw error;
    }
  }

  // Create marker
  createMarker(map: google.maps.Map, location: MapLocation, options: google.maps.MarkerOptions = {}): google.maps.Marker {
    if (!window.google) return null;

    const defaultOptions: google.maps.MarkerOptions = {
      position: { lat: location.lat, lng: location.lng },
      map: map,
      title: location.name,
      ...options
    };

    return new window.google.maps.Marker(defaultOptions);
  }

  // Search nearby places
  async searchNearbyPlaces(
    map: google.maps.Map,
    center: Coordinates,
    type: string,
    radius: number = 1000
  ): Promise<google.maps.places.PlaceResult[]> {
    if (!window.google) return [];

    return new Promise((resolve) => {
      const service = new window.google.maps.places.PlacesService(map);
      const request: google.maps.places.PlaceSearchRequest = {
        location: center,
        radius: radius,
        // Google Maps types may not include all place types, so allow string
        type: type as unknown as string
      };
      service.nearbySearch(request, (results, status) => {
        if (status === window.google.maps.places.PlacesServiceStatus.OK && results) {
          resolve(results);
        } else {
          resolve([]);
        }
      });
    });
  }

  // Calculate route
  async calculateRoute(
    start: Coordinates,
    end: Coordinates,
    travelMode: google.maps.TravelMode = google.maps.TravelMode.WALKING
  ): Promise<RouteInfo | null> {
    if (!window.google) return null;

    return new Promise((resolve) => {
      const directionsService = new window.google.maps.DirectionsService();
      const request: google.maps.DirectionsRequest = {
        origin: start,
        destination: end,
        travelMode: travelMode
      };
      directionsService.route(request, (result, status) => {
        if (status === 'OK' && result && result.routes.length > 0) {
          const route = result.routes[0].legs[0];
          resolve({
            distance: route.distance.text,
            duration: route.duration.text,
            steps: route.steps
          });
        } else {
          resolve(null);
        }
      });
    });
  }

  // Get place details
  async getPlaceDetails(placeId: string): Promise<google.maps.places.PlaceResult | null> {
    if (!window.google) return null;

    return new Promise((resolve) => {
      const service = new window.google.maps.places.PlacesService(
        document.createElement('div')
      );
      service.getDetails(
        { placeId: placeId },
        (place, status) => {
          if (status === window.google.maps.places.PlacesServiceStatus.OK) {
            resolve(place);
          } else {
            resolve(null);
          }
        }
      );
    });
  }

  // Geocode address
  async geocodeAddress(address: string): Promise<Coordinates | null> {
    if (!window.google) return null;

    return new Promise((resolve) => {
      const geocoder = new window.google.maps.Geocoder();
      geocoder.geocode({ address: address }, (results, status) => {
        if (status === 'OK' && results && results.length > 0) {
          const location = results[0].geometry.location;
          resolve({
            lat: location.lat(),
            lng: location.lng()
          });
        } else {
          resolve(null);
        }
      });
    });
  }

  // Create info window
  createInfoWindow(content: string): google.maps.InfoWindow | null {
    if (!window.google) return null;
    return new window.google.maps.InfoWindow({
      content: content
    });
  }

  // Create directions renderer
  createDirectionsRenderer(map: google.maps.Map, options: google.maps.DirectionsRendererOptions = {}): google.maps.DirectionsRenderer | null {
    if (!window.google) return null;
    const renderer = new window.google.maps.DirectionsRenderer({
      draggable: true,
      ...options
    });
    renderer.setMap(map);
    return renderer;
  }

  // Calculate multiple routes to different destinations
  async calculateMultipleRoutes(
    origin: Coordinates,
    destinations: Array<{ name: string; coordinates: Coordinates; type: string }>,
    travelMode: google.maps.TravelMode = google.maps.TravelMode.WALKING
  ): Promise<Array<{ destination: { name: string; coordinates: Coordinates; type: string }; route: RouteInfo | null }>> {
    const results: Array<{ destination: { name: string; coordinates: Coordinates; type: string }; route: RouteInfo | null }> = [];
    for (const destination of destinations) {
      const route = await this.calculateRoute(origin, destination.coordinates, travelMode);
      results.push({ destination, route });
      // Add small delay to avoid rate limiting
      await new Promise(resolve => setTimeout(resolve, 100));
    }
    return results;
  }

  // Search for places of a specific type near a location
  async searchPlacesByType(
    location: Coordinates,
    type: string,
    radius: number = 1000
  ): Promise<Array<{ name: string; coordinates: Coordinates; placeId: string }>> {
    if (!this.isLoaded || !window.google) {
      return [];
    }
    return new Promise((resolve) => {
      const service = new window.google.maps.places.PlacesService(
        document.createElement('div')
      );
      const request: google.maps.places.PlaceSearchRequest = {
        location: new window.google.maps.LatLng(location.lat, location.lng),
        radius: radius,
        // Google Maps types may not include all place types, so allow string
        type: type as unknown as string
      };
      service.nearbySearch(request, (results, status) => {
        if (status === window.google.maps.places.PlacesServiceStatus.OK && results) {
          const places = results.slice(0, 5).map(place => ({
            name: place.name,
            coordinates: {
              lat: place.geometry.location.lat(),
              lng: place.geometry.location.lng()
            },
            placeId: place.place_id
          }));
          resolve(places);
        } else {
          console.warn(`Places search failed for ${type}:`, status);
          resolve([]);
        }
      });
    });
  }

  // Open Google Maps with directions
  openGoogleMapsDirections(
    origin: string,
    destination: string,
    travelMode: 'driving' | 'walking' | 'bicycling' | 'transit' = 'walking'
  ): void {
    const baseUrl = 'https://www.google.com/maps/dir/';
    const params = new URLSearchParams({
      api: '1',
      origin: origin,
      destination: destination,
      travelmode: travelMode
    });

    const url = `${baseUrl}?${params.toString()}`;
    window.open(url, '_blank');
  }

  // Get route URL for sharing
  getRouteShareUrl(
    origin: string,
    destination: string,
    travelMode: 'driving' | 'walking' | 'bicycling' | 'transit' = 'walking'
  ): string {
    const params = new URLSearchParams({
      api: '1',
      origin: origin,
      destination: destination,
      travelmode: travelMode
    });

    return `https://www.google.com/maps/dir/?${params.toString()}`;
  }

  // Find nearest places of interest
  async findNearestPlaces(
    userLocation: Coordinates,
    placeTypes: string[]
  ): Promise<Record<string, Array<{ name: string; coordinates: Coordinates; distance?: string }>>> {
    const results: Record<string, Array<{ name: string; coordinates: Coordinates; distance?: string }>> = {};
    for (const placeType of placeTypes) {
      try {
        const places = await this.searchPlacesByType(userLocation, placeType, 2000);
        results[placeType] = places;
      } catch (error) {
        console.warn(`Failed to find ${placeType}:`, error);
        results[placeType] = [];
      }
    }
    return results;
  }
}

export const mapsService = new MapsService();<|MERGE_RESOLUTION|>--- conflicted
+++ resolved
@@ -1,21 +1,16 @@
 // Google Maps Service with free tier support
-export interface Coordinates {
-  lat: number;
-  lng: number;
-}
-
 export interface MapLocation {
   lat: number;
   lng: number;
   name: string;
   type: 'university' | 'accommodation' | 'amenity';
-  details?: Record<string, unknown>;
+  details?: any;
 }
 
 export interface RouteInfo {
   distance: string;
   duration: string;
-  steps: google.maps.DirectionsStep[];
+  steps: any[];
 }
 
 // Define Coordinates interface
@@ -30,17 +25,8 @@
   private loadPromise: Promise<void> | null = null;
 
   constructor() {
-<<<<<<< HEAD
-    // Try to get API key from environment or localStorage
-    this.apiKey = import.meta.env.VITE_GOOGLE_MAPS_API_KEY ||
-                  localStorage.getItem('google_maps_api_key') ||
-                  's4fm_2SM8Kly196qcszrM-FX9IM='; // Fallback to known working key
-
-    console.log('🗺️ MapsService initialized with API key:', this.apiKey ? `${this.apiKey.substring(0, 20)}...` : 'None');
-=======
     // Set the API key provided by the user
     this.apiKey = 's4fm_2SM8Kly196qcszrM-FX9IM=';
->>>>>>> 8bedd4c5
   }
 
   // Set API key (users can add their own free Google Maps API key)
@@ -52,7 +38,6 @@
 
   // Check if API is available
   isAPIAvailable(): boolean {
-    console.log('🗺️ Checking API availability. API key:', this.apiKey ? `${this.apiKey.substring(0, 20)}...` : 'None');
     return !!this.apiKey;
   }
 
@@ -96,18 +81,12 @@
       }
 
       const script = document.createElement('script');
-      script.src = `https://maps.googleapis.com/maps/api/js?key=${this.apiKey}&libraries=places,geometry&loading=async&callback=initGoogleMaps`;
+      script.src = `https://maps.googleapis.com/maps/api/js?key=${this.apiKey}&libraries=places,geometry&callback=initGoogleMaps`;
       script.async = true;
       script.defer = true;
 
-<<<<<<< HEAD
-      (window as unknown as { initGoogleMaps: () => void }).initGoogleMaps = () => {
-        console.log('🗺️ Google Maps API callback triggered');
-        this.isLoaded = true;
-=======
       (window as any).initGoogleMaps = () => {
         this.isMapLoaded = true;
->>>>>>> 8bedd4c5
         resolve();
       };
 
@@ -122,18 +101,10 @@
   }
 
   // Create map instance
-  createMap(element: HTMLElement, options: google.maps.MapOptions = {}): google.maps.Map {
+  createMap(element: HTMLElement, options: any = {}): any {
     if (!window.google) {
-      console.error('🗺️ Google Maps not loaded - window.google is undefined');
       throw new Error('Google Maps not loaded');
     }
-
-    if (!window.google.maps) {
-      console.error('🗺️ Google Maps API not available - window.google.maps is undefined');
-      throw new Error('Google Maps API not available');
-    }
-
-    console.log('🗺️ Creating Google Maps instance...');
 
     const defaultOptions = {
       center: { lat: 54.7023, lng: -3.2765 }, // UK center
@@ -145,21 +116,14 @@
       ...options
     };
 
-    try {
-      const map = new window.google.maps.Map(element, defaultOptions);
-      console.log('🗺️ Google Maps instance created successfully');
-      return map;
-    } catch (error) {
-      console.error('🗺️ Failed to create Google Maps instance:', error);
-      throw error;
-    }
+    return new window.google.maps.Map(element, defaultOptions);
   }
 
   // Create marker
-  createMarker(map: google.maps.Map, location: MapLocation, options: google.maps.MarkerOptions = {}): google.maps.Marker {
-    if (!window.google) return null;
-
-    const defaultOptions: google.maps.MarkerOptions = {
+  createMarker(map: any, location: MapLocation, options: any = {}): any {
+    if (!window.google) return null;
+
+    const defaultOptions = {
       position: { lat: location.lat, lng: location.lng },
       map: map,
       title: location.name,
@@ -171,22 +135,23 @@
 
   // Search nearby places
   async searchNearbyPlaces(
-    map: google.maps.Map,
-    center: Coordinates,
-    type: string,
+    map: any, 
+    center: { lat: number; lng: number }, 
+    type: string, 
     radius: number = 1000
-  ): Promise<google.maps.places.PlaceResult[]> {
+  ): Promise<any[]> {
     if (!window.google) return [];
 
     return new Promise((resolve) => {
       const service = new window.google.maps.places.PlacesService(map);
-      const request: google.maps.places.PlaceSearchRequest = {
+      
+      const request = {
         location: center,
         radius: radius,
-        // Google Maps types may not include all place types, so allow string
-        type: type as unknown as string
-      };
-      service.nearbySearch(request, (results, status) => {
+        type: type
+      };
+
+      service.nearbySearch(request, (results: any[], status: any) => {
         if (status === window.google.maps.places.PlacesServiceStatus.OK && results) {
           resolve(results);
         } else {
@@ -198,21 +163,23 @@
 
   // Calculate route
   async calculateRoute(
-    start: Coordinates,
-    end: Coordinates,
-    travelMode: google.maps.TravelMode = google.maps.TravelMode.WALKING
+    start: { lat: number; lng: number },
+    end: { lat: number; lng: number },
+    travelMode: string = 'WALKING'
   ): Promise<RouteInfo | null> {
     if (!window.google) return null;
 
     return new Promise((resolve) => {
       const directionsService = new window.google.maps.DirectionsService();
-      const request: google.maps.DirectionsRequest = {
+      
+      const request = {
         origin: start,
         destination: end,
-        travelMode: travelMode
-      };
-      directionsService.route(request, (result, status) => {
-        if (status === 'OK' && result && result.routes.length > 0) {
+        travelMode: (window.google.maps.TravelMode as any)[travelMode]
+      };
+
+      directionsService.route(request, (result: any, status: any) => {
+        if (status === 'OK' && result.routes.length > 0) {
           const route = result.routes[0].legs[0];
           resolve({
             distance: route.distance.text,
@@ -227,16 +194,17 @@
   }
 
   // Get place details
-  async getPlaceDetails(placeId: string): Promise<google.maps.places.PlaceResult | null> {
+  async getPlaceDetails(placeId: string): Promise<any> {
     if (!window.google) return null;
 
     return new Promise((resolve) => {
       const service = new window.google.maps.places.PlacesService(
         document.createElement('div')
       );
+
       service.getDetails(
         { placeId: placeId },
-        (place, status) => {
+        (place: any, status: any) => {
           if (status === window.google.maps.places.PlacesServiceStatus.OK) {
             resolve(place);
           } else {
@@ -248,13 +216,14 @@
   }
 
   // Geocode address
-  async geocodeAddress(address: string): Promise<Coordinates | null> {
+  async geocodeAddress(address: string): Promise<{ lat: number; lng: number } | null> {
     if (!window.google) return null;
 
     return new Promise((resolve) => {
       const geocoder = new window.google.maps.Geocoder();
-      geocoder.geocode({ address: address }, (results, status) => {
-        if (status === 'OK' && results && results.length > 0) {
+      
+      geocoder.geocode({ address: address }, (results: any[], status: any) => {
+        if (status === 'OK' && results.length > 0) {
           const location = results[0].geometry.location;
           resolve({
             lat: location.lat(),
@@ -268,20 +237,23 @@
   }
 
   // Create info window
-  createInfoWindow(content: string): google.maps.InfoWindow | null {
-    if (!window.google) return null;
+  createInfoWindow(content: string): any {
+    if (!window.google) return null;
+
     return new window.google.maps.InfoWindow({
       content: content
     });
   }
 
   // Create directions renderer
-  createDirectionsRenderer(map: google.maps.Map, options: google.maps.DirectionsRendererOptions = {}): google.maps.DirectionsRenderer | null {
-    if (!window.google) return null;
+  createDirectionsRenderer(map: any, options: any = {}): any {
+    if (!window.google) return null;
+
     const renderer = new window.google.maps.DirectionsRenderer({
       draggable: true,
       ...options
     });
+
     renderer.setMap(map);
     return renderer;
   }
@@ -290,15 +262,18 @@
   async calculateMultipleRoutes(
     origin: Coordinates,
     destinations: Array<{ name: string; coordinates: Coordinates; type: string }>,
-    travelMode: google.maps.TravelMode = google.maps.TravelMode.WALKING
-  ): Promise<Array<{ destination: { name: string; coordinates: Coordinates; type: string }; route: RouteInfo | null }>> {
-    const results: Array<{ destination: { name: string; coordinates: Coordinates; type: string }; route: RouteInfo | null }> = [];
+    travelMode: 'DRIVING' | 'WALKING' | 'BICYCLING' | 'TRANSIT' = 'WALKING'
+  ): Promise<Array<{ destination: any; route: RouteInfo | null }>> {
+    const results = [];
+
     for (const destination of destinations) {
       const route = await this.calculateRoute(origin, destination.coordinates, travelMode);
       results.push({ destination, route });
+
       // Add small delay to avoid rate limiting
       await new Promise(resolve => setTimeout(resolve, 100));
     }
+
     return results;
   }
 
@@ -308,20 +283,22 @@
     type: string,
     radius: number = 1000
   ): Promise<Array<{ name: string; coordinates: Coordinates; placeId: string }>> {
-    if (!this.isLoaded || !window.google) {
+    if (!this.isLoaded() || !window.google) {
       return [];
     }
+
     return new Promise((resolve) => {
       const service = new window.google.maps.places.PlacesService(
         document.createElement('div')
       );
-      const request: google.maps.places.PlaceSearchRequest = {
+
+      const request = {
         location: new window.google.maps.LatLng(location.lat, location.lng),
         radius: radius,
-        // Google Maps types may not include all place types, so allow string
-        type: type as unknown as string
-      };
-      service.nearbySearch(request, (results, status) => {
+        type: type
+      };
+
+      service.nearbySearch(request, (results: any[], status: any) => {
         if (status === window.google.maps.places.PlacesServiceStatus.OK && results) {
           const places = results.slice(0, 5).map(place => ({
             name: place.name,
@@ -380,6 +357,7 @@
     placeTypes: string[]
   ): Promise<Record<string, Array<{ name: string; coordinates: Coordinates; distance?: string }>>> {
     const results: Record<string, Array<{ name: string; coordinates: Coordinates; distance?: string }>> = {};
+
     for (const placeType of placeTypes) {
       try {
         const places = await this.searchPlacesByType(userLocation, placeType, 2000);
@@ -389,6 +367,7 @@
         results[placeType] = [];
       }
     }
+
     return results;
   }
 }
