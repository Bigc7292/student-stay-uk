<<<<<<< HEAD
import { Badge } from '@/components/ui/badge';
import { Button } from '@/components/ui/button';
import { Card, CardContent, CardDescription, CardHeader, CardTitle } from '@/components/ui/card';
import { accessibilityService } from '@/services/accessibilityService';
import { analyticsService } from '@/services/analyticsService';
import { authService, User as UserType } from '@/services/authService';
import { performanceService } from '@/services/performanceService';
import '@/styles/accessibility.css';
import { BarChart3, Bot, ChevronDown, FileText, HelpCircle, Home, Key, LogIn, MapPin, Menu, Navigation, PoundSterling, Search, Settings, Star, TestTube, User, Users, X, Zap } from 'lucide-react';
import { lazy, Suspense, useEffect, useState } from 'react';

// Lazy load components for better performance
const AuthDialog = lazy(() => import('@/components/AuthDialog'));
const UserProfile = lazy(() => import('@/components/UserProfile'));
// Import SearchForm directly for better reliability
import SearchForm from '@/components/SearchForm';
// Create a safe lazy loader for InteractiveMaps with fallback
const InteractiveMaps = lazy(async () => {
  try {
    return await import('@/components/InteractiveMaps');
  } catch (error) {
    console.warn('Failed to load InteractiveMaps, falling back to simple version:', error);
    try {
      return await import('@/components/InteractiveMapsSimple');
    } catch (fallbackError) {
      console.error('Failed to load fallback maps component:', fallbackError);
      return {
        default: () => (
          <div className="p-8 text-center">
            <h3 className="text-lg font-semibold text-red-600 mb-2">Maps Component Error</h3>
            <p className="text-gray-600">Unable to load Interactive Maps. Please refresh the page.</p>
          </div>
        )
      };
    }
  }
});
// Import AIChatbot directly to avoid dynamic import issues
import AIChatbot from '@/components/AIChatbot';
const ApplicationAssistant = lazy(() => import('@/components/ApplicationAssistant'));
const MaintenanceManager = lazy(() => import('@/components/MaintenanceManager'));
const BillSplitter = lazy(() => import('@/components/BillSplitter'));
const LegalGuidance = lazy(() => import('@/components/LegalGuidance'));
const ReviewAnalysis = lazy(() => import('@/components/ReviewAnalysis'));
const CommunityForum = lazy(() => import('@/components/CommunityForum'));
const DepositProtection = lazy(() => import('@/components/DepositProtection'));
const PWAInstallPrompt = lazy(() => import('@/components/PWAInstallPrompt'));
const AccessibilitySettings = lazy(() => import('@/components/AccessibilitySettings'));
const MonitoringDashboard = lazy(() => import('@/components/MonitoringDashboard'));
const APIKeyManager = lazy(() => import('@/components/APIKeyManager'));
const APIKeyTester = lazy(() => import('@/components/APIKeyTester'));
// Import RoutePlanner directly to avoid dynamic import issues
import RoutePlanner from '@/components/RoutePlanner';
// Import APITester directly for better reliability
import APITester from '@/components/APITester';
// Import GoogleMapsAPITester for testing the new API key
const GoogleMapsAPITester = lazy(() => import('@/components/GoogleMapsAPITester'));
// Import DebugAPIKey for debugging API key issues
const DebugAPIKey = lazy(() => import('@/components/DebugAPIKey'));
// Import SimpleMapsTest for basic maps testing
const SimpleMapsTest = lazy(() => import('@/components/SimpleMapsTest'));
// Import WorkingMaps for reliable maps implementation
const WorkingMaps = lazy(() => import('@/components/WorkingMaps'));
// Import DirectMaps for direct DOM manipulation approach
const DirectMaps = lazy(() => import('@/components/DirectMaps'));
// Import BrightDataTester for testing Web Unlocker

// Loading component for Suspense fallback
const LoadingSpinner = () => (
  <div className="flex items-center justify-center py-8">
    <div className="animate-spin rounded-full h-8 w-8 border-b-2 border-blue-600"></div>
    <span className="ml-2 text-gray-600">Loading...</span>
  </div>
);

const Index = () => {
  const [activeTab, setActiveTab] = useState('home');
  const [searchResults, setSearchResults] = useState([]);
  const [user, setUser] = useState<UserType | null>(null);
  const [showAuthDialog, setShowAuthDialog] = useState(false);
  const [showUserProfile, setShowUserProfile] = useState(false);
  const [showMobileMenu, setShowMobileMenu] = useState(false);
  const [showToolsDropdown, setShowToolsDropdown] = useState(false);

  // Real property data (no static images)
  const [realProperties, setRealProperties] = useState([]);

  useEffect(() => {
    // Load real property data using optimized service manager
    const loadRealProperties = async () => {
      try {
        const { propertyServiceManager } = await import('@/services/PropertyServiceManager');
        const result = await propertyServiceManager.searchProperties({
          location: 'Manchester',
          maxPrice: 1000,
          propertyType: 'studio'
        });

        if (result.properties.length > 0) {
          // Transform properties to match UI expectations
          const transformedProperties = result.properties.slice(0, 6).map(property => ({
            id: property.id,
            title: property.title,
            price: property.price,
            location: property.location,
            amenities: [...property.features, ...property.amenities].slice(0, 3),
            rating: (property.qualityScore + property.studentSuitability) / 20, // Convert to 5-star scale
            available: property.available,
            image: property.images[0] || null
          }));

          setRealProperties(transformedProperties);
          setSearchResults(transformedProperties);

          console.log(`✅ Loaded ${transformedProperties.length} properties from ${Object.keys(result.summary.sourceBreakdown).length} sources`);
        } else {
          // Use optimized fallback
          const fallbackData = [
            {
              id: 1,
              title: "Student Studio - City Centre",
              price: 650,
              location: "Manchester City Centre",
              amenities: ["WiFi", "Bills Included", "Near University"],
              rating: 4.5,
              available: true
            },
            {
              id: 2,
              title: "Shared House - University Quarter",
              price: 450,
              location: "University Quarter",
              amenities: ["WiFi", "Garden", "Student Friendly"],
              rating: 4.2,
              available: true
            }
          ];
          setRealProperties(fallbackData);
          setSearchResults(fallbackData);
        }
      } catch (error) {
        console.error('Failed to load properties:', error);
        // Minimal fallback
        const fallbackData = [
          {
            id: 1,
            title: "Student Accommodation Available",
            price: 500,
            location: "Manchester",
            amenities: ["WiFi", "Utilities Included"],
            rating: 4.0,
            available: true
          }
        ];
        setRealProperties(fallbackData);
        setSearchResults(fallbackData);
      }
    };

    loadRealProperties();
  }, []);

  // Auth state management
  useEffect(() => {
    const currentUser = authService.getCurrentUser();
    setUser(currentUser);

    const unsubscribe = authService.onAuthStateChange((user) => {
      setUser(user);
    });

    return unsubscribe;
  }, []);

  // Performance monitoring
  useEffect(() => {
    // Mark app start
    performanceService.markEvent('app-start');

    // Mark when main content is loaded
    const timer = setTimeout(() => {
      performanceService.markEvent('content-loaded');
      performanceService.measureBetween('app-load-time', 'app-start', 'content-loaded');
    }, 100);

    return () => {
      clearTimeout(timer);
      // Clean up performance observers on unmount
      performanceService.disconnect();
    };
  }, []);

  // Accessibility initialization
  useEffect(() => {
    // Announce page load to screen readers
    accessibilityService.announceToScreenReader('StudentHome application loaded');

    // Set up keyboard shortcuts
    const handleKeyDown = (event: KeyboardEvent) => {
      // Alt + 1: Skip to main content
      if (event.altKey && event.key === '1') {
        event.preventDefault();
        accessibilityService.skipToMainContent();
      }
      // Alt + 2: Focus search
      if (event.altKey && event.key === '2') {
        event.preventDefault();
        setActiveTab('search');
        accessibilityService.announceToScreenReader('Navigated to search');
      }
      // Alt + 3: Focus maps
      if (event.altKey && event.key === '3') {
        event.preventDefault();
        setActiveTab('maps');
        accessibilityService.announceToScreenReader('Navigated to maps');
      }
    };

    document.addEventListener('keydown', handleKeyDown);
    return () => document.removeEventListener('keydown', handleKeyDown);
  }, []);

  // Analytics initialization
  useEffect(() => {
    // Track initial page view
    analyticsService.trackPageView('home', 'StudentHome - AI-Powered Student Accommodation');

    // Set user properties if authenticated
    if (user) {
      analyticsService.setUserId(user.id);
      analyticsService.setUserProperties({
        userId: user.id,
        university: user.preferences.university,
        userType: 'student',
        preferences: user.preferences
      });
    }

    // Track app initialization
    analyticsService.trackEvent('app_initialized', {
      timestamp: new Date().toISOString(),
      user_agent: navigator.userAgent,
      screen_resolution: `${screen.width}x${screen.height}`
    });
  }, [user]);

  // Navigation event handling
  useEffect(() => {
    const handleNavigateToTab = (event: CustomEvent) => {
      const tabId = event.detail;
      if (tabId && typeof tabId === 'string') {
        setActiveTab(tabId);
        analyticsService.trackInteraction('navigation', 'custom_event', { tab: tabId });
      }
    };

    window.addEventListener('navigate-to-tab', handleNavigateToTab as EventListener);

    return () => {
      window.removeEventListener('navigate-to-tab', handleNavigateToTab as EventListener);
    };
  }, []);

  // Expose navigation function globally for debugging
  useEffect(() => {
    (window as Window & { navigateToTab?: (tabId: string) => void }).navigateToTab = (tabId: string) => {
      console.log(`🔄 Direct navigation to: ${tabId}`);
      setActiveTab(tabId);
    };
    return () => {
      delete (window as Window & { navigateToTab?: (tabId: string) => void }).navigateToTab;
    };
  }, []);

  // Primary navigation items (always visible)
  const primaryNavItems = [
    { id: 'home', label: 'Home', icon: Home },
    { id: 'search', label: 'Search', icon: Search },
    { id: 'maps', label: 'Maps', icon: MapPin },
    { id: 'ai-chat', label: 'AI Assistant', icon: Bot }
  ];

  // Secondary navigation items grouped by category
  const secondaryNavItems = {
    'Student Services': [
      { id: 'routes', label: 'Route Planner', icon: Navigation },
      { id: 'reviews', label: 'Reviews', icon: Star },
      { id: 'application', label: 'Apply', icon: FileText },
      { id: 'forum', label: 'Community', icon: Users }
    ],
    'Property Management': [
      { id: 'maintenance', label: 'Maintenance', icon: Home },
      { id: 'bills', label: 'Bills', icon: PoundSterling },
      { id: 'legal', label: 'Legal Help', icon: HelpCircle },
      { id: 'deposit', label: 'Deposit', icon: FileText }
    ],
    'Developer Tools': [
      { id: 'property-test', label: 'Property APIs', icon: Home },
      { id: 'api-test', label: 'Test APIs', icon: TestTube },
      { id: 'maps-test', label: 'Maps API Test', icon: MapPin },
      { id: 'bright-data-test', label: 'Bright Data Test', icon: Zap },
      { id: 'api-keys', label: 'API Keys', icon: Key },
      { id: 'monitoring', label: 'Monitoring', icon: BarChart3 }
    ],
    'Settings': [
      { id: 'accessibility', label: 'Accessibility', icon: Settings }
    ]
  };

  // All navigation items combined for mobile menu
  const allNavItems = [
    ...primaryNavItems,
    ...Object.values(secondaryNavItems).flat()
  ];

  // Close dropdowns when clicking outside
  useEffect(() => {
    const handleClickOutside = (event: MouseEvent) => {
      if (showToolsDropdown) {
        setShowToolsDropdown(false);
      }
    };

    document.addEventListener('mousedown', handleClickOutside);
    return () => document.removeEventListener('mousedown', handleClickOutside);
  }, [showToolsDropdown]);

  // Handle navigation clicks more robustly
  const handleNavigation = (tabId: string, label: string) => {
    console.log(`🔄 Navigation clicked: ${label} (${tabId})`);
    try {
      setActiveTab(tabId);
      setShowToolsDropdown(false);
      setShowMobileMenu(false);
      accessibilityService.announceToScreenReader(`Navigated to ${label}`);
      analyticsService.trackPageView(tabId, `StudentHome - ${label}`);
      analyticsService.trackInteraction('navigation', 'dropdown_click', { tab: tabId, label: label });
    } catch (error) {
      console.error('Navigation error:', error);
    }
  };

  const renderContent = () => {
    console.log(`🎯 Current active tab: ${activeTab}`);
    const getComponent = () => {
      switch (activeTab) {
        case 'search':
          return <SearchForm searchResults={searchResults} />;
        case 'maps':
          return <InteractiveMaps />;
        case 'reviews':
          return <ReviewAnalysis />;
        case 'application':
          return <ApplicationAssistant />;
        case 'maintenance':
          return <MaintenanceManager />;
        case 'bills':
          return <BillSplitter />;
        case 'legal':
          return <LegalGuidance />;
        case 'forum':
          return <CommunityForum />;
        case 'deposit':
          return <DepositProtection />;
        case 'ai-chat':
          return <AIChatbot />;
        case 'accessibility':
          return <AccessibilitySettings />;
        case 'monitoring':
          return <MonitoringDashboard />;
        case 'api-keys':
          return <APIKeyManager />;
        case 'api-test':
          return <APIKeyTester />;
        case 'maps-test':
          return <GoogleMapsAPITester />;
        case 'debug-api':
          return <DebugAPIKey />;
        case 'simple-maps':
          return <SimpleMapsTest />;
        case 'working-maps':
          return <WorkingMaps />;
        case 'direct-maps':
          return <DirectMaps />;
        case 'routes':
          return <RoutePlanner />;
        case 'property-test':
          console.log('🔄 Loading Property APIs tab');
          return <APITester />;
        default:
          return (
            <div className="space-y-8">
            {/* Quick Navigation for Testing */}
            <div className="bg-yellow-50 border border-yellow-200 rounded-lg p-4">
              <h3 className="text-lg font-semibold mb-3 text-yellow-800">🧪 Quick Access for Testing</h3>
              <div className="flex flex-wrap gap-2">
                <Button
                  onClick={() => {
                    console.log('🧪 Property APIs clicked');
                    setActiveTab('property-test');
                  }}
                  variant="outline"
                  size="sm"
                >
                  Property APIs
                </Button>
                <Button
                  onClick={() => {
                    console.log('🧪 API Keys clicked');
                    setActiveTab('api-keys');
                  }}
                  variant="outline"
                  size="sm"
                >
                  API Keys
                </Button>
                <Button
                  onClick={() => {
                    console.log('🧪 Route Planner clicked');
                    setActiveTab('routes');
                  }}
                  variant="outline"
                  size="sm"
                >
                  Route Planner
                </Button>
                <Button
                  onClick={() => {
                    console.log('🧪 AI Chat clicked');
                    setActiveTab('ai-chat');
                  }}
                  variant="outline"
                  size="sm"
                >
                  AI Assistant
                </Button>
                <Button
                  onClick={() => {
                    console.log('🧪 Maps API Test clicked');
                    setActiveTab('maps-test');
                  }}
                  variant="outline"
                  size="sm"
                  className="bg-green-50 border-green-200 text-green-700 hover:bg-green-100"
                >
                  🗺️ Test New Maps API
                </Button>
                <Button
                  onClick={() => {
                    console.log('🔍 Debug API clicked');
                    setActiveTab('debug-api');
                  }}
                  variant="outline"
                  size="sm"
                  className="bg-yellow-50 border-yellow-200 text-yellow-700 hover:bg-yellow-100"
                >
                  🔍 Debug API Key
                </Button>
                <Button
                  onClick={() => {
                    console.log('🗺️ Simple Maps Test clicked');
                    setActiveTab('simple-maps');
                  }}
                  variant="outline"
                  size="sm"
                  className="bg-purple-50 border-purple-200 text-purple-700 hover:bg-purple-100"
                >
                  🗺️ Simple Maps Test
                </Button>
                <Button
                  onClick={() => {
                    console.log('🗺️ Working Maps clicked');
                    setActiveTab('working-maps');
                  }}
                  variant="outline"
                  size="sm"
                  className="bg-green-50 border-green-200 text-green-700 hover:bg-green-100"
                >
                  ✅ Working Maps
                </Button>
                <Button
                  onClick={() => {
                    console.log('🗺️ Direct Maps clicked');
                    setActiveTab('direct-maps');
                  }}
                  variant="outline"
                  size="sm"
                  className="bg-blue-50 border-blue-200 text-blue-700 hover:bg-blue-100"
                >
                  🎯 Direct Maps
                </Button>
              </div>
            </div>

            {/* Hero Section */}
            <div className="bg-gradient-to-r from-blue-600 to-blue-800 text-white rounded-xl p-8 text-center">
              <h1 className="text-4xl font-bold mb-4">Find Your Perfect Student Home</h1>
              <p className="text-xl mb-6">AI-powered accommodation search for UK university students</p>
              <div className="flex flex-wrap justify-center gap-3">
                <Button 
                  onClick={() => setActiveTab('search')} 
                  className="bg-white text-blue-600 hover:bg-gray-100 px-6 py-3 text-lg"
                >
                  Start Searching
                </Button>
                <Button 
                  onClick={() => setActiveTab('maps')} 
                  className="bg-white text-blue-600 hover:bg-gray-100 px-6 py-3 text-lg"
                >
                  Explore Maps
                </Button>
                <Button
                  onClick={() => setActiveTab('ai-chat')}
                  className="bg-white text-blue-600 hover:bg-gray-100 px-6 py-3 text-lg"
                >
                  Ask AI Assistant
                </Button>
                <Button
                  onClick={() => {
                    console.log('🧪 Direct API Test button clicked');
                    setActiveTab('property-test');
                  }}
                  className="bg-white text-blue-600 hover:bg-gray-100 px-6 py-3 text-lg"
                >
                  Test Property APIs
                </Button>
              </div>
            </div>

            {/* Key Features */}
            <div className="grid md:grid-cols-2 lg:grid-cols-4 gap-4">
              <Card className="hover:shadow-lg transition-shadow">
                <CardHeader className="text-center">
                  <Search className="w-8 h-8 mx-auto text-blue-600 mb-2" />
                  <CardTitle className="text-lg">AI Search</CardTitle>
                </CardHeader>
                <CardContent>
                  <p className="text-sm text-gray-600">Smart recommendations based on your preferences and budget</p>
                </CardContent>
              </Card>

              <Card className="hover:shadow-lg transition-shadow">
                <CardHeader className="text-center">
                  <MapPin className="w-8 h-8 mx-auto text-green-600 mb-2" />
                  <CardTitle className="text-lg">Interactive Maps</CardTitle>
                </CardHeader>
                <CardContent>
                  <p className="text-sm text-gray-600">Explore universities and accommodations with Street View and amenity mapping</p>
                </CardContent>
              </Card>

              <Card className="hover:shadow-lg transition-shadow">
                <CardHeader className="text-center">
                  <Star className="w-8 h-8 mx-auto text-yellow-600 mb-2" />
                  <CardTitle className="text-lg">Review Analysis</CardTitle>
                </CardHeader>
                <CardContent>
                  <p className="text-sm text-gray-600">AI-powered sentiment analysis of accommodation reviews</p>
                </CardContent>
              </Card>

              <Card className="hover:shadow-lg transition-shadow">
                <CardHeader className="text-center">
                  <Bot className="w-8 h-8 mx-auto text-purple-600 mb-2" />
                  <CardTitle className="text-lg">AI Assistant</CardTitle>
                </CardHeader>
                <CardContent>
                  <p className="text-sm text-gray-600">24/7 support for all your student housing questions and guidance</p>
                </CardContent>
              </Card>
            </div>

            {/* Featured Accommodations */}
            <div>
              <h2 className="text-2xl font-bold mb-6">Featured Accommodations</h2>
              <div className="grid md:grid-cols-2 lg:grid-cols-3 gap-6">
                {realProperties.map((accommodation) => (
                  <Card key={accommodation.id} className="hover:shadow-lg transition-shadow">
                    <div className="relative">
                      {accommodation.image ? (
                        <img
                          src={accommodation.image}
                          alt={accommodation.title}
                          className="w-full h-48 object-cover rounded-t-lg"
                        />
                      ) : (
                        <div className="w-full h-48 bg-gradient-to-br from-blue-100 to-blue-200 rounded-t-lg flex items-center justify-center">
                          <Home className="w-16 h-16 text-blue-400" />
                        </div>
                      )}
                      <Badge
                        className={`absolute top-2 right-2 ${accommodation.available ? 'bg-green-500' : 'bg-red-500'}`}
                      >
                        {accommodation.available ? 'Available' : 'Full'}
                      </Badge>
                    </div>
                    <CardHeader>
                      <CardTitle className="text-lg">{accommodation.title}</CardTitle>
                      <CardDescription>{accommodation.location}</CardDescription>
                    </CardHeader>
                    <CardContent>
                      <div className="flex justify-between items-center mb-3">
                        <span className="text-2xl font-bold text-blue-600">£{accommodation.price}/week</span>
                        <div className="flex items-center">
                          <Star className="w-4 h-4 text-yellow-400 fill-current" />
                          <span className="ml-1 text-sm">{accommodation.rating}</span>
                        </div>
                      </div>
                      <div className="flex flex-wrap gap-1 mb-3">
                        {accommodation.amenities.map((amenity) => (
                          <Badge key={amenity} variant="secondary" className="text-xs">
                            {amenity}
                          </Badge
                          >
                        ))}
                      </div>
                      <Button className="w-full" disabled={!accommodation.available}>
                        {accommodation.available ? 'View Details' : 'Join Waitlist'}
                      </Button>
                    </CardContent>
                  </Card>
                ))}
              </div>
            </div>

            {/* Pain Points Addressed */}
            <div className="bg-gray-50 rounded-xl p-6">
              <h2 className="text-2xl font-bold mb-6 text-center">How We Solve Student Housing Problems</h2>
              <div className="grid md:grid-cols-2 gap-6">
                <div className="space-y-4">
                  <div className="flex items-start space-x-3">
                    <div className="w-2 h-2 bg-red-500 rounded-full mt-2"></div>
                    <div>
                      <h4 className="font-semibold text-red-600">Problem: High Costs</h4>
                      <p className="text-sm text-gray-600">Average £3,100/month for shared housing</p>
                    </div>
                  </div>
                  <div className="flex items-start space-x-3">
                    <div className="w-2 h-2 bg-red-500 rounded-full mt-2"></div>
                    <div>
                      <h4 className="font-semibold text-red-600">Problem: Limited Availability</h4>
                      <p className="text-sm text-gray-600">Scarcity of university hall spaces</p>
                    </div>
                  </div>
                  <div className="flex items-start space-x-3">
                    <div className="w-2 h-2 bg-red-500 rounded-full mt-2"></div>
                    <div>
                      <h4 className="font-semibold text-red-600">Problem: Complex Documentation</h4>
                      <p className="text-sm text-gray-600">Overwhelming application requirements</p>
                    </div>
                  </div>
                </div>
                <div className="space-y-4">
                  <div className="flex items-start space-x-3">
                    <div className="w-2 h-2 bg-green-500 rounded-full mt-2"></div>
                    <div>
                      <h4 className="font-semibold text-green-600">Solution: Price Alerts & Budgeting</h4>
                      <p className="text-sm text-gray-600">AI-powered price predictions and bill splitting</p>
                    </div>
                  </div>
                  <div className="flex items-start space-x-3">
                    <div className="w-2 h-2 bg-green-500 rounded-full mt-2"></div>
                    <div>
                      <h4 className="font-semibold text-green-600">Solution: Smart Search & Waitlists</h4>
                      <p className="text-sm text-gray-600">Real-time availability tracking and notifications</p>
                    </div>
                  </div>
                  <div className="flex items-start space-x-3">
                    <div className="w-2 h-2 bg-green-500 rounded-full mt-2"></div>
                    <div>
                      <h4 className="font-semibold text-green-600">Solution: Application Assistant</h4>
                      <p className="text-sm text-gray-600">Step-by-step guidance and document help</p>
                    </div>
                  </div>
                </div>
              </div>
            </div>
          </div>
        );
      }
    };

    // Components that need Suspense (still lazy-loaded)
    const suspenseComponents = ['maps', 'reviews', 'application', 'maintenance', 'bills', 'legal', 'forum', 'deposit', 'accessibility', 'monitoring', 'api-keys', 'api-test', 'maps-test', 'debug-api', 'simple-maps', 'working-maps', 'direct-maps'];

    if (suspenseComponents.includes(activeTab)) {
      return (
        <Suspense fallback={<LoadingSpinner />}>
          {getComponent()}
        </Suspense>
      );
    }

    return getComponent();
  };

=======

import React from 'react';
import { Home, Search, Shield, TrendingUp, Users, MapPin } from 'lucide-react';
import { Card, CardContent, CardHeader, CardTitle } from '@/components/ui/card';
import { Button } from '@/components/ui/button';
import { Badge } from '@/components/ui/badge';
import PropertyCarousel from '@/components/PropertyCarousel';
import PropertySearch from '@/components/PropertySearch';

const Index = () => {
>>>>>>> 8bedd4c5
  return (
    <div className="min-h-screen bg-gradient-to-br from-blue-50 via-white to-indigo-50">
      {/* Header */}
      <header className="bg-white shadow-sm border-b">
        <div className="max-w-7xl mx-auto px-4 sm:px-6 lg:px-8">
          <div className="flex justify-between items-center h-16">
            <div className="flex items-center space-x-3">
              <div className="w-8 h-8 bg-blue-600 rounded-lg flex items-center justify-center">
                <Home className="w-5 h-5 text-white" />
              </div>
<<<<<<< HEAD

              {/* Tools Dropdown */}
              <div className="relative">
                <button
                  type="button"
                  onClick={() => setShowToolsDropdown(!showToolsDropdown)}
                  className="flex items-center space-x-1 px-3 py-2 rounded-md text-sm font-medium text-gray-600 hover:text-gray-900 hover:bg-gray-100 transition-colors"
                  aria-expanded={!!showToolsDropdown}
                  aria-haspopup="true"
                >
                  <Settings className="w-4 h-4" />
                  <span>More Tools</span>
                  <ChevronDown className={`w-4 h-4 transition-transform ${showToolsDropdown ? 'rotate-180' : ''}`} />
                </button>

                {/* Dropdown Menu */}
                {showToolsDropdown && (
                  <div className="absolute right-0 mt-2 w-64 bg-white rounded-md shadow-lg border border-gray-200 z-50">
                    {Object.entries(secondaryNavItems).map(([category, items]) => (
                      <div key={category} className="py-2">
                        <div className="px-4 py-2 text-xs font-semibold text-gray-500 uppercase tracking-wider border-b border-gray-100">
                          {category}
                        </div>
                        {items.map((item) => {
                          const Icon = item.icon;
                          return (
                            <button
                              type="button"
                              key={item.id}
                              onClick={(e) => {
                                e.preventDefault();
                                e.stopPropagation();
                                handleNavigation(item.id, item.label);
                              }}
                              data-tab={item.id}
                              className={`w-full flex items-center space-x-2 px-4 py-2 text-sm hover:bg-gray-50 transition-colors ${
                                activeTab === item.id ? 'bg-blue-50 text-blue-700' : 'text-gray-700'
                              }`}
                            >
                              <Icon className="w-4 h-4" />
                              <span>{item.label}</span>
                            </button>
                          );
                        })}
                      </div>
                    ))}
                  </div>
                )}
              </div>
            </div>

            {/* User Authentication */}
            <div className="flex items-center space-x-2">
              {user ? (
                <Button
                  variant="outline"
                  size="sm"
                  onClick={() => setShowUserProfile(true)}
                  className="flex items-center space-x-2"
                >
                  <User className="w-4 h-4" />
                  <span className="hidden sm:inline">{user.name}</span>
                </Button>
              ) : (
                <Button
                  variant="outline"
                  size="sm"
                  onClick={() => setShowAuthDialog(true)}
                  className="flex items-center space-x-2"
                >
                  <LogIn className="w-4 h-4" />
                  <span className="hidden sm:inline">Sign In</span>
                </Button>
              )}

              {/* Mobile Menu Button */}
              <div className="lg:hidden">
                <button
                  type="button"
                  onClick={() => setShowMobileMenu(!showMobileMenu)}
                  className="p-2 rounded-md text-gray-600 hover:text-gray-900 hover:bg-gray-100"
                  aria-expanded={!!showMobileMenu}
                  aria-label="Toggle mobile menu"
                >
                  {showMobileMenu ? <X className="w-6 h-6" /> : <Menu className="w-6 h-6" />}
                </button>
              </div>
=======
              <div>
                <h1 className="text-xl font-bold text-gray-900">StudentHomes</h1>
                <p className="text-xs text-gray-500">Powered by Property Data UK</p>
              </div>
            </div>
            <div className="flex items-center space-x-4">
              <Badge variant="outline" className="text-xs">
                🔴 Live Data
              </Badge>
              <Button variant="outline" size="sm">
                Login
              </Button>
>>>>>>> 8bedd4c5
            </div>
          </div>
        </div>
      </header>

      {/* Hero Section */}
      <section className="py-12 px-4">
        <div className="max-w-4xl mx-auto text-center">
          <h1 className="text-4xl md:text-5xl font-bold text-gray-900 mb-6">
            Find Your Perfect
            <span className="text-blue-600"> Student Home</span>
          </h1>
          <p className="text-xl text-gray-600 mb-8 max-w-2xl mx-auto">
            Discover live rental properties across the UK with real-time pricing, 
            safety data, and student-friendly features. All powered by official property data.
          </p>
          
          {/* Feature Badges */}
          <div className="flex flex-wrap justify-center gap-3 mb-8">
            <Badge variant="outline" className="flex items-center space-x-1">
              <TrendingUp className="w-3 h-3" />
              <span>Live Market Data</span>
            </Badge>
            <Badge variant="outline" className="flex items-center space-x-1">
              <Shield className="w-3 h-3" />
              <span>Crime Safety Info</span>
            </Badge>
            <Badge variant="outline" className="flex items-center space-x-1">
              <Users className="w-3 h-3" />
              <span>Student Focused</span>
            </Badge>
            <Badge variant="outline" className="flex items-center space-x-1">
              <MapPin className="w-3 h-3" />
              <span>UK Wide Coverage</span>
            </Badge>
          </div>
        </div>
      </section>

      {/* Live Properties Carousel */}
      <section className="py-8 px-4">
        <PropertyCarousel location="Manchester" maxProperties={8} />
      </section>

      {/* Search Section */}
      <section className="py-12 px-4">
        <div className="max-w-4xl mx-auto">
          <div className="text-center mb-8">
            <h2 className="text-3xl font-bold text-gray-900 mb-4">
              Search Student Properties
            </h2>
            <p className="text-gray-600">
              Filter by location, budget, room type, and more. Get instant results with live pricing data.
            </p>
          </div>
          
          <PropertySearch />
        </div>
      </section>

      {/* Features Section */}
      <section className="py-16 px-4 bg-white">
        <div className="max-w-6xl mx-auto">
          <div className="text-center mb-12">
            <h2 className="text-3xl font-bold text-gray-900 mb-4">
              Why Choose StudentHomes?
            </h2>
            <p className="text-gray-600 max-w-2xl mx-auto">
              We provide the most comprehensive and up-to-date property data specifically 
              tailored for students across the UK.
            </p>
          </div>

          <div className="grid md:grid-cols-3 gap-8">
            {/* Live Data */}
            <Card className="text-center">
              <CardHeader>
                <div className="w-12 h-12 bg-blue-100 rounded-lg mx-auto mb-4 flex items-center justify-center">
                  <TrendingUp className="w-6 h-6 text-blue-600" />
                </div>
                <CardTitle>Real-Time Property Data</CardTitle>
              </CardHeader>
              <CardContent>
                <p className="text-gray-600">
                  Access live rental prices, availability, and market trends directly from 
                  the Property Data UK API. No outdated listings or fake prices.
                </p>
              </CardContent>
            </Card>

            {/* Safety Data */}
            <Card className="text-center">
              <CardHeader>
                <div className="w-12 h-12 bg-green-100 rounded-lg mx-auto mb-4 flex items-center justify-center">
                  <Shield className="w-6 h-6 text-green-600" />
                </div>
                <CardTitle>Crime & Safety Information</CardTitle>
              </CardHeader>
              <CardContent>
                <p className="text-gray-600">
                  Get detailed crime statistics and safety ratings for every area. 
                  Make informed decisions about where to live with official crime data.
                </p>
              </CardContent>
            </Card>

            {/* Student Focus */}
            <Card className="text-center">
              <CardHeader>
                <div className="w-12 h-12 bg-purple-100 rounded-lg mx-auto mb-4 flex items-center justify-center">
                  <Users className="w-6 h-6 text-purple-600" />
                </div>
                <CardTitle>Student-Focused Features</CardTitle>
              </CardHeader>
              <CardContent>
                <p className="text-gray-600">
                  Specialized filters for shared houses, HMO properties, furnished rooms, 
                  and budget-friendly options perfect for student accommodation.
                </p>
              </CardContent>
            </Card>
          </div>
        </div>
      </section>

      {/* CTA Section */}
      <section className="py-16 px-4 bg-blue-600 text-white">
        <div className="max-w-4xl mx-auto text-center">
          <h2 className="text-3xl font-bold mb-4">
            Ready to Find Your Student Home?
          </h2>
          <p className="text-xl text-blue-100 mb-8">
            Start searching live properties with real pricing and safety data.
          </p>
          <div className="flex flex-col sm:flex-row gap-4 justify-center">
            <Button size="lg" variant="secondary" className="text-blue-600">
              <Search className="w-4 h-4 mr-2" />
              Start Searching
            </Button>
            <Button size="lg" variant="outline" className="border-white text-white hover:bg-white hover:text-blue-600">
              Learn More
            </Button>
          </div>
        </div>
      </section>

      {/* Footer */}
      <footer className="bg-gray-900 text-white py-8 px-4">
        <div className="max-w-6xl mx-auto">
          <div className="text-center">
            <div className="flex items-center justify-center space-x-3 mb-4">
              <div className="w-8 h-8 bg-blue-600 rounded-lg flex items-center justify-center">
                <Home className="w-5 h-5 text-white" />
              </div>
              <span className="text-xl font-bold">StudentHomes</span>
            </div>
            <p className="text-gray-400 text-sm mb-4">
              Powered by Property Data UK API • Real-time rental data for students
            </p>
            <div className="flex justify-center space-x-6 text-sm text-gray-400">
              <a href="#" className="hover:text-white">Privacy Policy</a>
              <a href="#" className="hover:text-white">Terms of Service</a>
              <a href="#" className="hover:text-white">Contact</a>
            </div>
          </div>
        </div>
      </footer>
    </div>
  );
};

export default Index;<|MERGE_RESOLUTION|>--- conflicted
+++ resolved
@@ -1,701 +1,3 @@
-<<<<<<< HEAD
-import { Badge } from '@/components/ui/badge';
-import { Button } from '@/components/ui/button';
-import { Card, CardContent, CardDescription, CardHeader, CardTitle } from '@/components/ui/card';
-import { accessibilityService } from '@/services/accessibilityService';
-import { analyticsService } from '@/services/analyticsService';
-import { authService, User as UserType } from '@/services/authService';
-import { performanceService } from '@/services/performanceService';
-import '@/styles/accessibility.css';
-import { BarChart3, Bot, ChevronDown, FileText, HelpCircle, Home, Key, LogIn, MapPin, Menu, Navigation, PoundSterling, Search, Settings, Star, TestTube, User, Users, X, Zap } from 'lucide-react';
-import { lazy, Suspense, useEffect, useState } from 'react';
-
-// Lazy load components for better performance
-const AuthDialog = lazy(() => import('@/components/AuthDialog'));
-const UserProfile = lazy(() => import('@/components/UserProfile'));
-// Import SearchForm directly for better reliability
-import SearchForm from '@/components/SearchForm';
-// Create a safe lazy loader for InteractiveMaps with fallback
-const InteractiveMaps = lazy(async () => {
-  try {
-    return await import('@/components/InteractiveMaps');
-  } catch (error) {
-    console.warn('Failed to load InteractiveMaps, falling back to simple version:', error);
-    try {
-      return await import('@/components/InteractiveMapsSimple');
-    } catch (fallbackError) {
-      console.error('Failed to load fallback maps component:', fallbackError);
-      return {
-        default: () => (
-          <div className="p-8 text-center">
-            <h3 className="text-lg font-semibold text-red-600 mb-2">Maps Component Error</h3>
-            <p className="text-gray-600">Unable to load Interactive Maps. Please refresh the page.</p>
-          </div>
-        )
-      };
-    }
-  }
-});
-// Import AIChatbot directly to avoid dynamic import issues
-import AIChatbot from '@/components/AIChatbot';
-const ApplicationAssistant = lazy(() => import('@/components/ApplicationAssistant'));
-const MaintenanceManager = lazy(() => import('@/components/MaintenanceManager'));
-const BillSplitter = lazy(() => import('@/components/BillSplitter'));
-const LegalGuidance = lazy(() => import('@/components/LegalGuidance'));
-const ReviewAnalysis = lazy(() => import('@/components/ReviewAnalysis'));
-const CommunityForum = lazy(() => import('@/components/CommunityForum'));
-const DepositProtection = lazy(() => import('@/components/DepositProtection'));
-const PWAInstallPrompt = lazy(() => import('@/components/PWAInstallPrompt'));
-const AccessibilitySettings = lazy(() => import('@/components/AccessibilitySettings'));
-const MonitoringDashboard = lazy(() => import('@/components/MonitoringDashboard'));
-const APIKeyManager = lazy(() => import('@/components/APIKeyManager'));
-const APIKeyTester = lazy(() => import('@/components/APIKeyTester'));
-// Import RoutePlanner directly to avoid dynamic import issues
-import RoutePlanner from '@/components/RoutePlanner';
-// Import APITester directly for better reliability
-import APITester from '@/components/APITester';
-// Import GoogleMapsAPITester for testing the new API key
-const GoogleMapsAPITester = lazy(() => import('@/components/GoogleMapsAPITester'));
-// Import DebugAPIKey for debugging API key issues
-const DebugAPIKey = lazy(() => import('@/components/DebugAPIKey'));
-// Import SimpleMapsTest for basic maps testing
-const SimpleMapsTest = lazy(() => import('@/components/SimpleMapsTest'));
-// Import WorkingMaps for reliable maps implementation
-const WorkingMaps = lazy(() => import('@/components/WorkingMaps'));
-// Import DirectMaps for direct DOM manipulation approach
-const DirectMaps = lazy(() => import('@/components/DirectMaps'));
-// Import BrightDataTester for testing Web Unlocker
-
-// Loading component for Suspense fallback
-const LoadingSpinner = () => (
-  <div className="flex items-center justify-center py-8">
-    <div className="animate-spin rounded-full h-8 w-8 border-b-2 border-blue-600"></div>
-    <span className="ml-2 text-gray-600">Loading...</span>
-  </div>
-);
-
-const Index = () => {
-  const [activeTab, setActiveTab] = useState('home');
-  const [searchResults, setSearchResults] = useState([]);
-  const [user, setUser] = useState<UserType | null>(null);
-  const [showAuthDialog, setShowAuthDialog] = useState(false);
-  const [showUserProfile, setShowUserProfile] = useState(false);
-  const [showMobileMenu, setShowMobileMenu] = useState(false);
-  const [showToolsDropdown, setShowToolsDropdown] = useState(false);
-
-  // Real property data (no static images)
-  const [realProperties, setRealProperties] = useState([]);
-
-  useEffect(() => {
-    // Load real property data using optimized service manager
-    const loadRealProperties = async () => {
-      try {
-        const { propertyServiceManager } = await import('@/services/PropertyServiceManager');
-        const result = await propertyServiceManager.searchProperties({
-          location: 'Manchester',
-          maxPrice: 1000,
-          propertyType: 'studio'
-        });
-
-        if (result.properties.length > 0) {
-          // Transform properties to match UI expectations
-          const transformedProperties = result.properties.slice(0, 6).map(property => ({
-            id: property.id,
-            title: property.title,
-            price: property.price,
-            location: property.location,
-            amenities: [...property.features, ...property.amenities].slice(0, 3),
-            rating: (property.qualityScore + property.studentSuitability) / 20, // Convert to 5-star scale
-            available: property.available,
-            image: property.images[0] || null
-          }));
-
-          setRealProperties(transformedProperties);
-          setSearchResults(transformedProperties);
-
-          console.log(`✅ Loaded ${transformedProperties.length} properties from ${Object.keys(result.summary.sourceBreakdown).length} sources`);
-        } else {
-          // Use optimized fallback
-          const fallbackData = [
-            {
-              id: 1,
-              title: "Student Studio - City Centre",
-              price: 650,
-              location: "Manchester City Centre",
-              amenities: ["WiFi", "Bills Included", "Near University"],
-              rating: 4.5,
-              available: true
-            },
-            {
-              id: 2,
-              title: "Shared House - University Quarter",
-              price: 450,
-              location: "University Quarter",
-              amenities: ["WiFi", "Garden", "Student Friendly"],
-              rating: 4.2,
-              available: true
-            }
-          ];
-          setRealProperties(fallbackData);
-          setSearchResults(fallbackData);
-        }
-      } catch (error) {
-        console.error('Failed to load properties:', error);
-        // Minimal fallback
-        const fallbackData = [
-          {
-            id: 1,
-            title: "Student Accommodation Available",
-            price: 500,
-            location: "Manchester",
-            amenities: ["WiFi", "Utilities Included"],
-            rating: 4.0,
-            available: true
-          }
-        ];
-        setRealProperties(fallbackData);
-        setSearchResults(fallbackData);
-      }
-    };
-
-    loadRealProperties();
-  }, []);
-
-  // Auth state management
-  useEffect(() => {
-    const currentUser = authService.getCurrentUser();
-    setUser(currentUser);
-
-    const unsubscribe = authService.onAuthStateChange((user) => {
-      setUser(user);
-    });
-
-    return unsubscribe;
-  }, []);
-
-  // Performance monitoring
-  useEffect(() => {
-    // Mark app start
-    performanceService.markEvent('app-start');
-
-    // Mark when main content is loaded
-    const timer = setTimeout(() => {
-      performanceService.markEvent('content-loaded');
-      performanceService.measureBetween('app-load-time', 'app-start', 'content-loaded');
-    }, 100);
-
-    return () => {
-      clearTimeout(timer);
-      // Clean up performance observers on unmount
-      performanceService.disconnect();
-    };
-  }, []);
-
-  // Accessibility initialization
-  useEffect(() => {
-    // Announce page load to screen readers
-    accessibilityService.announceToScreenReader('StudentHome application loaded');
-
-    // Set up keyboard shortcuts
-    const handleKeyDown = (event: KeyboardEvent) => {
-      // Alt + 1: Skip to main content
-      if (event.altKey && event.key === '1') {
-        event.preventDefault();
-        accessibilityService.skipToMainContent();
-      }
-      // Alt + 2: Focus search
-      if (event.altKey && event.key === '2') {
-        event.preventDefault();
-        setActiveTab('search');
-        accessibilityService.announceToScreenReader('Navigated to search');
-      }
-      // Alt + 3: Focus maps
-      if (event.altKey && event.key === '3') {
-        event.preventDefault();
-        setActiveTab('maps');
-        accessibilityService.announceToScreenReader('Navigated to maps');
-      }
-    };
-
-    document.addEventListener('keydown', handleKeyDown);
-    return () => document.removeEventListener('keydown', handleKeyDown);
-  }, []);
-
-  // Analytics initialization
-  useEffect(() => {
-    // Track initial page view
-    analyticsService.trackPageView('home', 'StudentHome - AI-Powered Student Accommodation');
-
-    // Set user properties if authenticated
-    if (user) {
-      analyticsService.setUserId(user.id);
-      analyticsService.setUserProperties({
-        userId: user.id,
-        university: user.preferences.university,
-        userType: 'student',
-        preferences: user.preferences
-      });
-    }
-
-    // Track app initialization
-    analyticsService.trackEvent('app_initialized', {
-      timestamp: new Date().toISOString(),
-      user_agent: navigator.userAgent,
-      screen_resolution: `${screen.width}x${screen.height}`
-    });
-  }, [user]);
-
-  // Navigation event handling
-  useEffect(() => {
-    const handleNavigateToTab = (event: CustomEvent) => {
-      const tabId = event.detail;
-      if (tabId && typeof tabId === 'string') {
-        setActiveTab(tabId);
-        analyticsService.trackInteraction('navigation', 'custom_event', { tab: tabId });
-      }
-    };
-
-    window.addEventListener('navigate-to-tab', handleNavigateToTab as EventListener);
-
-    return () => {
-      window.removeEventListener('navigate-to-tab', handleNavigateToTab as EventListener);
-    };
-  }, []);
-
-  // Expose navigation function globally for debugging
-  useEffect(() => {
-    (window as Window & { navigateToTab?: (tabId: string) => void }).navigateToTab = (tabId: string) => {
-      console.log(`🔄 Direct navigation to: ${tabId}`);
-      setActiveTab(tabId);
-    };
-    return () => {
-      delete (window as Window & { navigateToTab?: (tabId: string) => void }).navigateToTab;
-    };
-  }, []);
-
-  // Primary navigation items (always visible)
-  const primaryNavItems = [
-    { id: 'home', label: 'Home', icon: Home },
-    { id: 'search', label: 'Search', icon: Search },
-    { id: 'maps', label: 'Maps', icon: MapPin },
-    { id: 'ai-chat', label: 'AI Assistant', icon: Bot }
-  ];
-
-  // Secondary navigation items grouped by category
-  const secondaryNavItems = {
-    'Student Services': [
-      { id: 'routes', label: 'Route Planner', icon: Navigation },
-      { id: 'reviews', label: 'Reviews', icon: Star },
-      { id: 'application', label: 'Apply', icon: FileText },
-      { id: 'forum', label: 'Community', icon: Users }
-    ],
-    'Property Management': [
-      { id: 'maintenance', label: 'Maintenance', icon: Home },
-      { id: 'bills', label: 'Bills', icon: PoundSterling },
-      { id: 'legal', label: 'Legal Help', icon: HelpCircle },
-      { id: 'deposit', label: 'Deposit', icon: FileText }
-    ],
-    'Developer Tools': [
-      { id: 'property-test', label: 'Property APIs', icon: Home },
-      { id: 'api-test', label: 'Test APIs', icon: TestTube },
-      { id: 'maps-test', label: 'Maps API Test', icon: MapPin },
-      { id: 'bright-data-test', label: 'Bright Data Test', icon: Zap },
-      { id: 'api-keys', label: 'API Keys', icon: Key },
-      { id: 'monitoring', label: 'Monitoring', icon: BarChart3 }
-    ],
-    'Settings': [
-      { id: 'accessibility', label: 'Accessibility', icon: Settings }
-    ]
-  };
-
-  // All navigation items combined for mobile menu
-  const allNavItems = [
-    ...primaryNavItems,
-    ...Object.values(secondaryNavItems).flat()
-  ];
-
-  // Close dropdowns when clicking outside
-  useEffect(() => {
-    const handleClickOutside = (event: MouseEvent) => {
-      if (showToolsDropdown) {
-        setShowToolsDropdown(false);
-      }
-    };
-
-    document.addEventListener('mousedown', handleClickOutside);
-    return () => document.removeEventListener('mousedown', handleClickOutside);
-  }, [showToolsDropdown]);
-
-  // Handle navigation clicks more robustly
-  const handleNavigation = (tabId: string, label: string) => {
-    console.log(`🔄 Navigation clicked: ${label} (${tabId})`);
-    try {
-      setActiveTab(tabId);
-      setShowToolsDropdown(false);
-      setShowMobileMenu(false);
-      accessibilityService.announceToScreenReader(`Navigated to ${label}`);
-      analyticsService.trackPageView(tabId, `StudentHome - ${label}`);
-      analyticsService.trackInteraction('navigation', 'dropdown_click', { tab: tabId, label: label });
-    } catch (error) {
-      console.error('Navigation error:', error);
-    }
-  };
-
-  const renderContent = () => {
-    console.log(`🎯 Current active tab: ${activeTab}`);
-    const getComponent = () => {
-      switch (activeTab) {
-        case 'search':
-          return <SearchForm searchResults={searchResults} />;
-        case 'maps':
-          return <InteractiveMaps />;
-        case 'reviews':
-          return <ReviewAnalysis />;
-        case 'application':
-          return <ApplicationAssistant />;
-        case 'maintenance':
-          return <MaintenanceManager />;
-        case 'bills':
-          return <BillSplitter />;
-        case 'legal':
-          return <LegalGuidance />;
-        case 'forum':
-          return <CommunityForum />;
-        case 'deposit':
-          return <DepositProtection />;
-        case 'ai-chat':
-          return <AIChatbot />;
-        case 'accessibility':
-          return <AccessibilitySettings />;
-        case 'monitoring':
-          return <MonitoringDashboard />;
-        case 'api-keys':
-          return <APIKeyManager />;
-        case 'api-test':
-          return <APIKeyTester />;
-        case 'maps-test':
-          return <GoogleMapsAPITester />;
-        case 'debug-api':
-          return <DebugAPIKey />;
-        case 'simple-maps':
-          return <SimpleMapsTest />;
-        case 'working-maps':
-          return <WorkingMaps />;
-        case 'direct-maps':
-          return <DirectMaps />;
-        case 'routes':
-          return <RoutePlanner />;
-        case 'property-test':
-          console.log('🔄 Loading Property APIs tab');
-          return <APITester />;
-        default:
-          return (
-            <div className="space-y-8">
-            {/* Quick Navigation for Testing */}
-            <div className="bg-yellow-50 border border-yellow-200 rounded-lg p-4">
-              <h3 className="text-lg font-semibold mb-3 text-yellow-800">🧪 Quick Access for Testing</h3>
-              <div className="flex flex-wrap gap-2">
-                <Button
-                  onClick={() => {
-                    console.log('🧪 Property APIs clicked');
-                    setActiveTab('property-test');
-                  }}
-                  variant="outline"
-                  size="sm"
-                >
-                  Property APIs
-                </Button>
-                <Button
-                  onClick={() => {
-                    console.log('🧪 API Keys clicked');
-                    setActiveTab('api-keys');
-                  }}
-                  variant="outline"
-                  size="sm"
-                >
-                  API Keys
-                </Button>
-                <Button
-                  onClick={() => {
-                    console.log('🧪 Route Planner clicked');
-                    setActiveTab('routes');
-                  }}
-                  variant="outline"
-                  size="sm"
-                >
-                  Route Planner
-                </Button>
-                <Button
-                  onClick={() => {
-                    console.log('🧪 AI Chat clicked');
-                    setActiveTab('ai-chat');
-                  }}
-                  variant="outline"
-                  size="sm"
-                >
-                  AI Assistant
-                </Button>
-                <Button
-                  onClick={() => {
-                    console.log('🧪 Maps API Test clicked');
-                    setActiveTab('maps-test');
-                  }}
-                  variant="outline"
-                  size="sm"
-                  className="bg-green-50 border-green-200 text-green-700 hover:bg-green-100"
-                >
-                  🗺️ Test New Maps API
-                </Button>
-                <Button
-                  onClick={() => {
-                    console.log('🔍 Debug API clicked');
-                    setActiveTab('debug-api');
-                  }}
-                  variant="outline"
-                  size="sm"
-                  className="bg-yellow-50 border-yellow-200 text-yellow-700 hover:bg-yellow-100"
-                >
-                  🔍 Debug API Key
-                </Button>
-                <Button
-                  onClick={() => {
-                    console.log('🗺️ Simple Maps Test clicked');
-                    setActiveTab('simple-maps');
-                  }}
-                  variant="outline"
-                  size="sm"
-                  className="bg-purple-50 border-purple-200 text-purple-700 hover:bg-purple-100"
-                >
-                  🗺️ Simple Maps Test
-                </Button>
-                <Button
-                  onClick={() => {
-                    console.log('🗺️ Working Maps clicked');
-                    setActiveTab('working-maps');
-                  }}
-                  variant="outline"
-                  size="sm"
-                  className="bg-green-50 border-green-200 text-green-700 hover:bg-green-100"
-                >
-                  ✅ Working Maps
-                </Button>
-                <Button
-                  onClick={() => {
-                    console.log('🗺️ Direct Maps clicked');
-                    setActiveTab('direct-maps');
-                  }}
-                  variant="outline"
-                  size="sm"
-                  className="bg-blue-50 border-blue-200 text-blue-700 hover:bg-blue-100"
-                >
-                  🎯 Direct Maps
-                </Button>
-              </div>
-            </div>
-
-            {/* Hero Section */}
-            <div className="bg-gradient-to-r from-blue-600 to-blue-800 text-white rounded-xl p-8 text-center">
-              <h1 className="text-4xl font-bold mb-4">Find Your Perfect Student Home</h1>
-              <p className="text-xl mb-6">AI-powered accommodation search for UK university students</p>
-              <div className="flex flex-wrap justify-center gap-3">
-                <Button 
-                  onClick={() => setActiveTab('search')} 
-                  className="bg-white text-blue-600 hover:bg-gray-100 px-6 py-3 text-lg"
-                >
-                  Start Searching
-                </Button>
-                <Button 
-                  onClick={() => setActiveTab('maps')} 
-                  className="bg-white text-blue-600 hover:bg-gray-100 px-6 py-3 text-lg"
-                >
-                  Explore Maps
-                </Button>
-                <Button
-                  onClick={() => setActiveTab('ai-chat')}
-                  className="bg-white text-blue-600 hover:bg-gray-100 px-6 py-3 text-lg"
-                >
-                  Ask AI Assistant
-                </Button>
-                <Button
-                  onClick={() => {
-                    console.log('🧪 Direct API Test button clicked');
-                    setActiveTab('property-test');
-                  }}
-                  className="bg-white text-blue-600 hover:bg-gray-100 px-6 py-3 text-lg"
-                >
-                  Test Property APIs
-                </Button>
-              </div>
-            </div>
-
-            {/* Key Features */}
-            <div className="grid md:grid-cols-2 lg:grid-cols-4 gap-4">
-              <Card className="hover:shadow-lg transition-shadow">
-                <CardHeader className="text-center">
-                  <Search className="w-8 h-8 mx-auto text-blue-600 mb-2" />
-                  <CardTitle className="text-lg">AI Search</CardTitle>
-                </CardHeader>
-                <CardContent>
-                  <p className="text-sm text-gray-600">Smart recommendations based on your preferences and budget</p>
-                </CardContent>
-              </Card>
-
-              <Card className="hover:shadow-lg transition-shadow">
-                <CardHeader className="text-center">
-                  <MapPin className="w-8 h-8 mx-auto text-green-600 mb-2" />
-                  <CardTitle className="text-lg">Interactive Maps</CardTitle>
-                </CardHeader>
-                <CardContent>
-                  <p className="text-sm text-gray-600">Explore universities and accommodations with Street View and amenity mapping</p>
-                </CardContent>
-              </Card>
-
-              <Card className="hover:shadow-lg transition-shadow">
-                <CardHeader className="text-center">
-                  <Star className="w-8 h-8 mx-auto text-yellow-600 mb-2" />
-                  <CardTitle className="text-lg">Review Analysis</CardTitle>
-                </CardHeader>
-                <CardContent>
-                  <p className="text-sm text-gray-600">AI-powered sentiment analysis of accommodation reviews</p>
-                </CardContent>
-              </Card>
-
-              <Card className="hover:shadow-lg transition-shadow">
-                <CardHeader className="text-center">
-                  <Bot className="w-8 h-8 mx-auto text-purple-600 mb-2" />
-                  <CardTitle className="text-lg">AI Assistant</CardTitle>
-                </CardHeader>
-                <CardContent>
-                  <p className="text-sm text-gray-600">24/7 support for all your student housing questions and guidance</p>
-                </CardContent>
-              </Card>
-            </div>
-
-            {/* Featured Accommodations */}
-            <div>
-              <h2 className="text-2xl font-bold mb-6">Featured Accommodations</h2>
-              <div className="grid md:grid-cols-2 lg:grid-cols-3 gap-6">
-                {realProperties.map((accommodation) => (
-                  <Card key={accommodation.id} className="hover:shadow-lg transition-shadow">
-                    <div className="relative">
-                      {accommodation.image ? (
-                        <img
-                          src={accommodation.image}
-                          alt={accommodation.title}
-                          className="w-full h-48 object-cover rounded-t-lg"
-                        />
-                      ) : (
-                        <div className="w-full h-48 bg-gradient-to-br from-blue-100 to-blue-200 rounded-t-lg flex items-center justify-center">
-                          <Home className="w-16 h-16 text-blue-400" />
-                        </div>
-                      )}
-                      <Badge
-                        className={`absolute top-2 right-2 ${accommodation.available ? 'bg-green-500' : 'bg-red-500'}`}
-                      >
-                        {accommodation.available ? 'Available' : 'Full'}
-                      </Badge>
-                    </div>
-                    <CardHeader>
-                      <CardTitle className="text-lg">{accommodation.title}</CardTitle>
-                      <CardDescription>{accommodation.location}</CardDescription>
-                    </CardHeader>
-                    <CardContent>
-                      <div className="flex justify-between items-center mb-3">
-                        <span className="text-2xl font-bold text-blue-600">£{accommodation.price}/week</span>
-                        <div className="flex items-center">
-                          <Star className="w-4 h-4 text-yellow-400 fill-current" />
-                          <span className="ml-1 text-sm">{accommodation.rating}</span>
-                        </div>
-                      </div>
-                      <div className="flex flex-wrap gap-1 mb-3">
-                        {accommodation.amenities.map((amenity) => (
-                          <Badge key={amenity} variant="secondary" className="text-xs">
-                            {amenity}
-                          </Badge
-                          >
-                        ))}
-                      </div>
-                      <Button className="w-full" disabled={!accommodation.available}>
-                        {accommodation.available ? 'View Details' : 'Join Waitlist'}
-                      </Button>
-                    </CardContent>
-                  </Card>
-                ))}
-              </div>
-            </div>
-
-            {/* Pain Points Addressed */}
-            <div className="bg-gray-50 rounded-xl p-6">
-              <h2 className="text-2xl font-bold mb-6 text-center">How We Solve Student Housing Problems</h2>
-              <div className="grid md:grid-cols-2 gap-6">
-                <div className="space-y-4">
-                  <div className="flex items-start space-x-3">
-                    <div className="w-2 h-2 bg-red-500 rounded-full mt-2"></div>
-                    <div>
-                      <h4 className="font-semibold text-red-600">Problem: High Costs</h4>
-                      <p className="text-sm text-gray-600">Average £3,100/month for shared housing</p>
-                    </div>
-                  </div>
-                  <div className="flex items-start space-x-3">
-                    <div className="w-2 h-2 bg-red-500 rounded-full mt-2"></div>
-                    <div>
-                      <h4 className="font-semibold text-red-600">Problem: Limited Availability</h4>
-                      <p className="text-sm text-gray-600">Scarcity of university hall spaces</p>
-                    </div>
-                  </div>
-                  <div className="flex items-start space-x-3">
-                    <div className="w-2 h-2 bg-red-500 rounded-full mt-2"></div>
-                    <div>
-                      <h4 className="font-semibold text-red-600">Problem: Complex Documentation</h4>
-                      <p className="text-sm text-gray-600">Overwhelming application requirements</p>
-                    </div>
-                  </div>
-                </div>
-                <div className="space-y-4">
-                  <div className="flex items-start space-x-3">
-                    <div className="w-2 h-2 bg-green-500 rounded-full mt-2"></div>
-                    <div>
-                      <h4 className="font-semibold text-green-600">Solution: Price Alerts & Budgeting</h4>
-                      <p className="text-sm text-gray-600">AI-powered price predictions and bill splitting</p>
-                    </div>
-                  </div>
-                  <div className="flex items-start space-x-3">
-                    <div className="w-2 h-2 bg-green-500 rounded-full mt-2"></div>
-                    <div>
-                      <h4 className="font-semibold text-green-600">Solution: Smart Search & Waitlists</h4>
-                      <p className="text-sm text-gray-600">Real-time availability tracking and notifications</p>
-                    </div>
-                  </div>
-                  <div className="flex items-start space-x-3">
-                    <div className="w-2 h-2 bg-green-500 rounded-full mt-2"></div>
-                    <div>
-                      <h4 className="font-semibold text-green-600">Solution: Application Assistant</h4>
-                      <p className="text-sm text-gray-600">Step-by-step guidance and document help</p>
-                    </div>
-                  </div>
-                </div>
-              </div>
-            </div>
-          </div>
-        );
-      }
-    };
-
-    // Components that need Suspense (still lazy-loaded)
-    const suspenseComponents = ['maps', 'reviews', 'application', 'maintenance', 'bills', 'legal', 'forum', 'deposit', 'accessibility', 'monitoring', 'api-keys', 'api-test', 'maps-test', 'debug-api', 'simple-maps', 'working-maps', 'direct-maps'];
-
-    if (suspenseComponents.includes(activeTab)) {
-      return (
-        <Suspense fallback={<LoadingSpinner />}>
-          {getComponent()}
-        </Suspense>
-      );
-    }
-
-    return getComponent();
-  };
-
-=======
 
 import React from 'react';
 import { Home, Search, Shield, TrendingUp, Users, MapPin } from 'lucide-react';
@@ -706,7 +8,6 @@
 import PropertySearch from '@/components/PropertySearch';
 
 const Index = () => {
->>>>>>> 8bedd4c5
   return (
     <div className="min-h-screen bg-gradient-to-br from-blue-50 via-white to-indigo-50">
       {/* Header */}
@@ -717,95 +18,6 @@
               <div className="w-8 h-8 bg-blue-600 rounded-lg flex items-center justify-center">
                 <Home className="w-5 h-5 text-white" />
               </div>
-<<<<<<< HEAD
-
-              {/* Tools Dropdown */}
-              <div className="relative">
-                <button
-                  type="button"
-                  onClick={() => setShowToolsDropdown(!showToolsDropdown)}
-                  className="flex items-center space-x-1 px-3 py-2 rounded-md text-sm font-medium text-gray-600 hover:text-gray-900 hover:bg-gray-100 transition-colors"
-                  aria-expanded={!!showToolsDropdown}
-                  aria-haspopup="true"
-                >
-                  <Settings className="w-4 h-4" />
-                  <span>More Tools</span>
-                  <ChevronDown className={`w-4 h-4 transition-transform ${showToolsDropdown ? 'rotate-180' : ''}`} />
-                </button>
-
-                {/* Dropdown Menu */}
-                {showToolsDropdown && (
-                  <div className="absolute right-0 mt-2 w-64 bg-white rounded-md shadow-lg border border-gray-200 z-50">
-                    {Object.entries(secondaryNavItems).map(([category, items]) => (
-                      <div key={category} className="py-2">
-                        <div className="px-4 py-2 text-xs font-semibold text-gray-500 uppercase tracking-wider border-b border-gray-100">
-                          {category}
-                        </div>
-                        {items.map((item) => {
-                          const Icon = item.icon;
-                          return (
-                            <button
-                              type="button"
-                              key={item.id}
-                              onClick={(e) => {
-                                e.preventDefault();
-                                e.stopPropagation();
-                                handleNavigation(item.id, item.label);
-                              }}
-                              data-tab={item.id}
-                              className={`w-full flex items-center space-x-2 px-4 py-2 text-sm hover:bg-gray-50 transition-colors ${
-                                activeTab === item.id ? 'bg-blue-50 text-blue-700' : 'text-gray-700'
-                              }`}
-                            >
-                              <Icon className="w-4 h-4" />
-                              <span>{item.label}</span>
-                            </button>
-                          );
-                        })}
-                      </div>
-                    ))}
-                  </div>
-                )}
-              </div>
-            </div>
-
-            {/* User Authentication */}
-            <div className="flex items-center space-x-2">
-              {user ? (
-                <Button
-                  variant="outline"
-                  size="sm"
-                  onClick={() => setShowUserProfile(true)}
-                  className="flex items-center space-x-2"
-                >
-                  <User className="w-4 h-4" />
-                  <span className="hidden sm:inline">{user.name}</span>
-                </Button>
-              ) : (
-                <Button
-                  variant="outline"
-                  size="sm"
-                  onClick={() => setShowAuthDialog(true)}
-                  className="flex items-center space-x-2"
-                >
-                  <LogIn className="w-4 h-4" />
-                  <span className="hidden sm:inline">Sign In</span>
-                </Button>
-              )}
-
-              {/* Mobile Menu Button */}
-              <div className="lg:hidden">
-                <button
-                  type="button"
-                  onClick={() => setShowMobileMenu(!showMobileMenu)}
-                  className="p-2 rounded-md text-gray-600 hover:text-gray-900 hover:bg-gray-100"
-                  aria-expanded={!!showMobileMenu}
-                  aria-label="Toggle mobile menu"
-                >
-                  {showMobileMenu ? <X className="w-6 h-6" /> : <Menu className="w-6 h-6" />}
-                </button>
-              </div>
-=======
               <div>
                 <h1 className="text-xl font-bold text-gray-900">StudentHomes</h1>
                 <p className="text-xs text-gray-500">Powered by Property Data UK</p>
@@ -818,7 +30,6 @@
               <Button variant="outline" size="sm">
                 Login
               </Button>
->>>>>>> 8bedd4c5
             </div>
           </div>
         </div>
